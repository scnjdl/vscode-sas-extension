--- conflicted
+++ resolved
@@ -19,7 +19,7 @@
       - [Switch Current SAS Profile](#switch-current-sas-profile)
       - [Update SAS Profile](#update-sas-profile)
     - [Running SAS Code](#running-sas-code)
-  - [Support](#support) 
+  - [Support](#support)
     - [SAS Communities](#sas-communities)
     - [SAS Programming Documentation](#sas-programming-documentation)
     - [FAQs](#faqs)
@@ -95,15 +95,24 @@
 
 To access the list of snippets for a function or procedure:
 
-- Type the name of a function or procedure in your SAS program. This example shows a snippet for the PROC DS2.  
+- Type the name of a function or procedure in your SAS program. This example shows a snippet for the PROC DS2.
 
 <img src="doc/images/vsCodeSnippets.gif"/>
 
 ### Code Folding and Code Outline
 
-Regions of code are identified in your SAS program as blocks of code that can be collapsed and expanded. You can also view an outline of your program that identifies DATA steps, procedures, macro sections, and user-defined regions of code.  
-
-<<<<<<< HEAD
+Regions of code are identified in your SAS program as blocks of code that can be collapsed and expanded. You can also view an outline of your program that identifies DATA steps, procedures, macro sections, and user-defined regions of code.
+
+<img src="doc/images/vsCodeFoldAndOutline.gif"/>
+
+_Tip_: You can define a custom region by adding `/*region*/` and `/*endregion*/` tags to the start and end of the block of code.
+
+<img src="doc/images/vsCodeRegionFunction.gif"/>
+
+### Configuring the SAS Extension
+
+Before running SAS code, you must configure the SAS extension to access a SAS Viya server. You must license SAS Viya to run SAS code.
+
 1. When first configuring, open up a file with the SAS language. "No Active Profiles Found" can be located on the Status Bar located at the bottom left of your VSCode window
    ![No Active Profiles Found](doc/images/NoActiveProfilesStatusBar.png)
 2. Either select the "No Active Profiles Found" Status Bar Item or open the command palette (`F1`, or `Ctrl+Shift+P` on Windows or Linux, or `Shift+CMD+P` on OSX) and locate `SAS Session: Add new SAS Profile`
@@ -175,43 +184,6 @@
 2. Complete the prompts to update profile
 
 To update the name of a profile, please delete and recreate it.
-=======
-<img src="doc/images/vsCodeFoldAndOutline.gif"/>
-
-
-_Tip_: You can define a custom region by adding `/*region*/` and `/*endregion*/` tags to the start and end of the block of code.  
-
-<img src="doc/images/vsCodeRegionFunction.gif"/>
-
-### Configuring the SAS Extension
-Before running SAS code, you must configure the SAS extension to access a SAS Viya server. You must license SAS Viya to run SAS code.
-
-To configure the SAS extension, open the Settings editor for the SAS extension by selecting `File > Preferences > Settings`. Expand the Extensions folder and select SAS. 
-
-**Session - General**
-General parameter settings for the extension
-| Parameter | Description | Sample Value |
-|---|----|---|
-|Host|Full URL of SAS Viya server|https://sasserver.sas.com|
-|Compute Context|Compute context name|SAS Job Execution compute context|
-|Output HTML|Generates results in HTML format|Default is 'On'|
-
-**Session - Password authentication**  
- To authenticate with password, specify client ID, client secret, and user name.
-| Parameter | Description | Sample Value |
-|---|----|---|
-|Client ID|Registered client|myapp.client|
-|Client Secret|Provide secret for client ID|myapp.secret|
-|User|SAS Viya username |john_doe|
-
-**Session - Token authentication**
- To authenticate with an access token, specify the full path for a token file.
-| Parameter | Description | Sample Value |
-|---|----|---|
-|Token File|SAS access token value stored in a local file|C:\Users\johndoe\SAS\access_token|
-
- For more information about the authentication process, please see the blog post [Authentication to SAS Viya: a couple of approaches](https://blogs.sas.com/content/sgf/2021/09/24/authentication-to-sas-viya/).
->>>>>>> b223b6ca
 
 ### Running SAS Code
 
@@ -220,35 +192,42 @@
 To run a SAS program:
 
 1. Click `Run` (running man icon) in the upper right corner of your SAS program window.
-1.a. If prompted, enter your password (for password authentication).
+   1.a. If prompted, enter your password (for password authentication).
 2. The results are displayed in the application.
 3. The SAS output log and error information are displayed in the applicaiton.
 
 <img src="doc/images/sasProgramOutput2.png"/>
 
 **Notes**:
+
 - A new session must be created the first time you run SAS code. Connection time will vary depending on the server connection.
 - Currently, only HTML output is supported. By default, the ODS HTML5 statement is added to the submitted code. Clear the Get ODS HTML5 Output option in the Settings editor for the SAS extension to disable this output.
 - When you click `Run`, the code in the active tab in the editor is submitted. Make sure that the correct tab is active when you run your program.
 - Selecting individual code blocks is not currently supported.
 - To reset your connection to the SAS Viya server, run the `Close current session` command in VS code or click the `Close current session` button next to the `Run` button.
 
-## Support  
-### SAS Communities  
+## Support
+
+### SAS Communities
+
 Ask, Find, and Share on the VS Code SAS Extension on the [SAS Programmers Community site](https://communities.sas.com/t5/SAS-Programming/bd-p/programming).
 
-### SAS Programming Documentation 
-[SAS Programming documentation](https://go.documentation.sas.com/doc/en/pgmsascdc/9.4_3.5/lrcon/titlepage.htm) 
+### SAS Programming Documentation
+
+[SAS Programming documentation](https://go.documentation.sas.com/doc/en/pgmsascdc/9.4_3.5/lrcon/titlepage.htm)
 
 ### FAQs
+
 Please check the [FAQ](https://github.com/sassoftware/vscode-sas-extension/wiki/FAQ) page for some common questions.
 
-### GitHub Issues  
+### GitHub Issues
+
 See the [SUPPORT.md](SUPPORT.md) file for information on how to open an issue against this repository.
 
 ## Contributing to the SAS Extension
 
 We welcome your contributions! Please read [CONTRIBUTING.md](/CONTRIBUTING.md) for details on how to submit contributions to this project.
 
-## License  
+## License
+
 This project is subject to the SAS Code Extension Terms, a copy of which is included as [Code_Extension_Agreement.pdf](/Code_Extension_Agreement.pdf)