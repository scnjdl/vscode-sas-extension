# SAS Extension for Visual Studio Code

Welcome to the SAS Extension for Visual Studio Code! This extension provides support for the [SAS language](https://go.documentation.sas.com/doc/en/pgmsascdc/9.4_3.5/lrcon/titlepage.htm), including the following features:

- [SAS Extension for Visual Studio Code](#sas-extension-for-visual-studio-code)
  - [Installation](#installation)
  - [Features](#features)
    - [SAS Syntax Highlighting](#sas-syntax-highlighting)
    - [Color Themes](#color-themes)
    - [Code Completion](#code-completion)
    - [Pop-up Syntax Help](#pop-up-syntax-help)
    - [Snippets](#snippets)
    - [Code Folding and Code Outline](#code-folding-and-code-outline)
    - [Configuring the SAS Extension](#configuring-the-sas-extension)
    - [Profiles](#profiles)
      - [Profile Anatomy](#profile-anatomy)
      - [Add New SAS Profile](#add-new-sas-profile)
      - [Delete SAS Profile](#delete-sas-profile)
      - [Switch Current SAS Profile](#switch-current-sas-profile)
      - [Update SAS Profile](#update-sas-profile)
    - [Running SAS Code](#running-sas-code)
  - [Support](#support)
    - [SAS Communities](#sas-communities)
    - [SAS Programming Documentation](#sas-programming-documentation)
    - [FAQs](#faqs)
    - [GitHub Issues](#github-issues)
  - [Contributing to the SAS Extension](#contributing-to-the-sas-extension)
  - [License](#license)

## Installation

To install the SAS extension, open the Extensions view by clicking the Extensions icon in the Activity Bar on the left side of the Visual Studio Code window. Search for the 'Official' SAS extension, and click the Install button. Once the installation is complete, the Install button changes to the Manage button.

## Features

### SAS Syntax Highlighting

The SAS extension highlights these syntax elements in your program, just as they would appear in a SAS editor:

- Global statements
- SAS procedures
- SAS procedure statements
- Data step definition
- Data step statements
- SAS data sets
- Macro definition
- Macro statements
- Functions
- CALL routines
- Formats and informats
- Macro variables
- SAS colors
- Style elements and style attributes
- Comment
- Various constants
- Options, enumerated option values, sub-options and sub-option values for various procedure definitions and statements

### Color Themes

You can choose among three SAS-related color themes that control the color of the application and syntax elements. The SAS Light, SAS Dark and SAS High Contrast options mirror the themes available in SAS Studio.

To specify the color theme:

- Select `File > Preferences > Color Theme` and select the theme, by name. The image below demonstrates the process changing from SAS Light to SAS Dark.

<img src="doc/images/vsCodeChangeTheme2.gif"/>

### Code Completion

The SAS extension includes automatic code completion and pop-up syntax help for SAS keywords. The autocomplete, or code completion, feature in the code editor can predict the next word that you want to enter in your SAS program. See code completion in action below.

<img src="doc/images/vsCodeTypeAhead.gif"/>

To use the autocomplete feature:

- Start typing a valid SAS keyboard. Scroll through the pop-up list of suggested keywords by using your mouse or the up and down arrow keys.

### Pop-up Syntax Help

The syntax help gets you started with a hint about the syntax or a brief description of the keyword. You can get additional help by clicking the links in the syntax help window.

To view the syntax help:

- Move the mouse pointer over a valid SAS keyword in the code.

In the following example, the help panel displays syntax help for the DATA= option in the PROC PRINT statement.

<img src="doc/images/vsCodeSyntaxAssist2.gif"/>

_Tip_: Click the links in the syntax help window to navigate to the SAS online help.

### Snippets

Snippets are lines of commonly used code or text that you can insert into your program. The SAS extension includes snippets for SAS functions and procedures to facilitate writing your SAS programs.

To access the list of snippets for a function or procedure:

- Type the name of a function or procedure in your SAS program. This example shows a snippet for the PROC DS2.

<img src="doc/images/vsCodeSnippets.gif"/>

### Code Folding and Code Outline

Regions of code are identified in your SAS program as blocks of code that can be collapsed and expanded. You can also view an outline of your program that identifies DATA steps, procedures, macro sections, and user-defined regions of code.

<img src="doc/images/vsCodeFoldAndOutline.gif"/>

_Tip_: You can define a custom region by adding `/*region*/` and `/*endregion*/` tags to the start and end of the block of code.

<img src="doc/images/vsCodeRegionFunction.gif"/>

### Configuring the SAS Extension

Before running SAS code, you must configure the SAS extension to access a SAS Viya server. You must license SAS Viya to run SAS code.

<<<<<<< HEAD
1. When first configuring, open up a file with the SAS language. "No Active Profiles Found" can be located on the Status Bar located at the bottom left of your VSCode window
   ![No Active Profiles Found](doc/images/NoActiveProfilesStatusBar.png)
2. Either select the "No Active Profiles Found" Status Bar Item or open the command palette (`F1`, or `Ctrl+Shift+P` on Windows or Linux, or `Shift+CMD+P` on OSX) and locate `SAS Session: Add new SAS Profile`
3. Please refer to the [Add New SAS Profile](#add-new-sas-profile) section below to add a profile
4. After a profile is created, the Status Bar Item will be changed from "No Active Profiles Found" to the name of the new profile.
   ![Status Bar Profile](doc/images/StatusBarProfileItem.png)
5. If you do not want to generate results in HTML format, clear the Get ODS HTML5 Output option. This option is selected by default.

### Profiles

Profiles are easy ways to switch between multiple Viya deployments and Compute Contexts. There is no limit to the amount of profiles that can be stored.

Profiles will be stored into a configuration file. This file will be automatically set to `$HOME/.sas/vs-config.json` after first profile creation, this location can be modified by updating to `Settings -> Settings -> SAS Session: Config File`.

The following commands are supported for profiles:

| Command                     | Title                                   |
| --------------------------- | --------------------------------------- |
| `SAS.session.addProfile`    | SAS Session: Add new SAS profile        |
| `SAS.session.switchProfile` | SAS Session: Switch current SAS profile |
| `SAS.session.updateProfile` | SAS Session: Update SAS profile         |
| `SAS.session.deleteProfile` | SAS Session: Delete SAS profile         |

#### Profile Anatomy

| Name                    | Description                           | Additional Notes                                                                                                                                                                                                  |
| ----------------------- | ------------------------------------- | ----------------------------------------------------------------------------------------------------------------------------------------------------------------------------------------------------------------- |
| **Name**                | Name of the profile                   | This will display on the status bar                                                                                                                                                                               |
| **Endpoint**            | Viya endpoint                         | This will appear when hovering over the status bar                                                                                                                                                                |
| **Compute Context**     | Context for Compute Server            | Please see [SAS Documentation](https://go.documentation.sas.com/doc/en/sasadmincdc/v_014/evfun/p1dkdadd9rkbmdn1fpv562l2p5vy.htm) for more information                                                             |
| **Client ID**           | Registered Client ID for SAS Viya     | Please see your SAS administrator, or follow the [SAS Documentation](https://blogs.sas.com/content/sgf/2021/09/24/authentication-to-sas-viya/) on how to register a client <br /> _Leave empty to use token file_ |
| **Client Secret**       | Registered Client Secret for SAS Viya | Please see your SAS administrator, or follow the [SAS Documentation](https://blogs.sas.com/content/sgf/2021/09/24/authentication-to-sas-viya/) on how to register a client <br /> _Leave empty to use token file_ |
| **SAS Token File Path** | Full Path to Token File               | File must contain only a bearer token to authenticate with the above endpoint <br /> _Will not be used with password flow_                                                                                        |

#### Add New SAS Profile

After executing the `SAS.session.addProfile` command:

1. Enter a Name, Endpoint, and Compute Context, please review [Profile Anatomy](#profile-anatomy) for more information.
2. Select an authentication method from the options below.

   - **Password Authentication:** Specify client ID and client secret. For information about your client ID and client secret, contact your SAS administrator.
   - **Access Token Authentication:** Leave `Client ID` and `Client Secret` empty, then specify the full `SAS Token File Path` for a token file to authenticate with your SAS Viya server.

For more information about the authentication process, please see the blog post [Authentication to SAS Viya: a couple of approaches](https://blogs.sas.com/content/sgf/2021/09/24/authentication-to-sas-viya/).

#### Delete SAS Profile

After executing the `SAS.session.deleteProfile` command:

1. Select profile to delete from the list of profiles
2. A notification message will pop up on successful deletion

#### Switch Current SAS Profile

After executing the `SAS.session.switchProfile` command:

1. If no profiles can be found, the extension will ask to [create a new profile](#add-new-sas-profile)
2. Select profile to set active from the list of profiles
3. The StatusBar Item will update to display the name of the selected profile

#### Update SAS Profile

Update profile gives the ability to modify existing profiles, including updating from password to token flow and vice versa.

After executing the `SAS.session.updateProfile` command:

1. Select profile to update from the list of profiles
2. Complete the prompts to update profile

To update the name of a profile, please delete and recreate it.
=======
To configure the SAS extension, open the Settings editor for the SAS extension by selecting `File > Preferences > Settings`. Expand the Extensions folder and select SAS.

**Session - General**
General parameter settings for the extension

| Parameter       | Description                      | Sample Value                      |
| --------------- | -------------------------------- | --------------------------------- |
| Host            | Full URL of SAS Viya server      | https://sasserver.sas.com         |
| Compute Context | Compute context name             | SAS Job Execution compute context |
| Output HTML     | Generates results in HTML format | Default is 'On'                   |

**Session - Password authentication**
To authenticate with password, specify client ID, client secret, and user name.

| Parameter     | Description                  | Sample Value |
| ------------- | ---------------------------- | ------------ |
| Client ID     | Registered client            | myapp.client |
| Client Secret | Provide secret for client ID | myapp.secret |
| User          | SAS Viya username            | john_doe     |

**Session - Token authentication**
To authenticate with an access token, specify the full path for a token file.

| Parameter  | Description                                   | Sample Value                      |
| ---------- | --------------------------------------------- | --------------------------------- |
| Token File | SAS access token value stored in a local file | C:\Users\johndoe\SAS\access_token |

For more information about the authentication process, please see the blog post [Authentication to SAS Viya: a couple of approaches](https://blogs.sas.com/content/sgf/2021/09/24/authentication-to-sas-viya/).
>>>>>>> b1c0fdf7

### Running SAS Code

After configuring the SAS extension for your SAS environment, run your SAS program and view the log and results.

To run a SAS program:

1. Click `Run` (running man icon) in the upper right corner of your SAS program window.
<<<<<<< HEAD
   1.a. If prompted, enter your password (for password authentication).
=======

   1.a. If prompted, enter your password (for password authentication).

>>>>>>> b1c0fdf7
2. The results are displayed in the application.
3. The SAS output log and error information are displayed in the applicaiton.

<img src="doc/images/sasProgramOutput2.png"/>

To run a piece of SAS code:

1. Select a piece of code in your SAS program
2. Open context menu and select `Run Selected SAS Code`

**Notes**:

- A new session must be created the first time you run SAS code. Connection time will vary depending on the server connection.
- Currently, only HTML output is supported. By default, the ODS HTML5 statement is added to the submitted code. Clear the Get ODS HTML5 Output option in the Settings editor for the SAS extension to disable this output.
- When you click `Run`, the code in the active tab in the editor is submitted. Make sure that the correct tab is active when you run your program.
- To reset your connection to the SAS Viya server, run the `Close current session` command in VS code or click the `Close current session` button next to the `Run` button.

## Support

### SAS Communities

Ask, Find, and Share on the VS Code SAS Extension on the [SAS Programmers Community site](https://communities.sas.com/t5/SAS-Programming/bd-p/programming).

### SAS Programming Documentation

[SAS Programming documentation](https://go.documentation.sas.com/doc/en/pgmsascdc/9.4_3.5/lrcon/titlepage.htm)

### FAQs

Please check the [FAQ](https://github.com/sassoftware/vscode-sas-extension/wiki/FAQ) page for some common questions.

### GitHub Issues

See the [SUPPORT.md](SUPPORT.md) file for information on how to open an issue against this repository.

## Contributing to the SAS Extension

We welcome your contributions! Please read [CONTRIBUTING.md](/CONTRIBUTING.md) for details on how to submit contributions to this project.

## License

This project is subject to the SAS Code Extension Terms, a copy of which is included as [Code_Extension_Agreement.pdf](/Code_Extension_Agreement.pdf)<|MERGE_RESOLUTION|>--- conflicted
+++ resolved
@@ -113,7 +113,6 @@
 
 Before running SAS code, you must configure the SAS extension to access a SAS Viya server. You must license SAS Viya to run SAS code.
 
-<<<<<<< HEAD
 1. When first configuring, open up a file with the SAS language. "No Active Profiles Found" can be located on the Status Bar located at the bottom left of your VSCode window
    ![No Active Profiles Found](doc/images/NoActiveProfilesStatusBar.png)
 2. Either select the "No Active Profiles Found" Status Bar Item or open the command palette (`F1`, or `Ctrl+Shift+P` on Windows or Linux, or `Shift+CMD+P` on OSX) and locate `SAS Session: Add new SAS Profile`
@@ -152,51 +151,6 @@
 
 After executing the `SAS.session.addProfile` command:
 
-1. Enter a Name, Endpoint, and Compute Context, please review [Profile Anatomy](#profile-anatomy) for more information.
-2. Select an authentication method from the options below.
-
-   - **Password Authentication:** Specify client ID and client secret. For information about your client ID and client secret, contact your SAS administrator.
-   - **Access Token Authentication:** Leave `Client ID` and `Client Secret` empty, then specify the full `SAS Token File Path` for a token file to authenticate with your SAS Viya server.
-
-For more information about the authentication process, please see the blog post [Authentication to SAS Viya: a couple of approaches](https://blogs.sas.com/content/sgf/2021/09/24/authentication-to-sas-viya/).
-
-#### Delete SAS Profile
-
-After executing the `SAS.session.deleteProfile` command:
-
-1. Select profile to delete from the list of profiles
-2. A notification message will pop up on successful deletion
-
-#### Switch Current SAS Profile
-
-After executing the `SAS.session.switchProfile` command:
-
-1. If no profiles can be found, the extension will ask to [create a new profile](#add-new-sas-profile)
-2. Select profile to set active from the list of profiles
-3. The StatusBar Item will update to display the name of the selected profile
-
-#### Update SAS Profile
-
-Update profile gives the ability to modify existing profiles, including updating from password to token flow and vice versa.
-
-After executing the `SAS.session.updateProfile` command:
-
-1. Select profile to update from the list of profiles
-2. Complete the prompts to update profile
-
-To update the name of a profile, please delete and recreate it.
-=======
-To configure the SAS extension, open the Settings editor for the SAS extension by selecting `File > Preferences > Settings`. Expand the Extensions folder and select SAS.
-
-**Session - General**
-General parameter settings for the extension
-
-| Parameter       | Description                      | Sample Value                      |
-| --------------- | -------------------------------- | --------------------------------- |
-| Host            | Full URL of SAS Viya server      | https://sasserver.sas.com         |
-| Compute Context | Compute context name             | SAS Job Execution compute context |
-| Output HTML     | Generates results in HTML format | Default is 'On'                   |
-
 **Session - Password authentication**
 To authenticate with password, specify client ID, client secret, and user name.
 
@@ -214,7 +168,32 @@
 | Token File | SAS access token value stored in a local file | C:\Users\johndoe\SAS\access_token |
 
 For more information about the authentication process, please see the blog post [Authentication to SAS Viya: a couple of approaches](https://blogs.sas.com/content/sgf/2021/09/24/authentication-to-sas-viya/).
->>>>>>> b1c0fdf7
+
+#### Delete SAS Profile
+
+After executing the `SAS.session.deleteProfile` command:
+
+1. Select profile to delete from the list of profiles
+2. A notification message will pop up on successful deletion
+
+#### Switch Current SAS Profile
+
+After executing the `SAS.session.switchProfile` command:
+
+1. If no profiles can be found, the extension will ask to [create a new profile](#add-new-sas-profile)
+2. Select profile to set active from the list of profiles
+3. The StatusBar Item will update to display the name of the selected profile
+
+#### Update SAS Profile
+
+Update profile gives the ability to modify existing profiles, including updating from password to token flow and vice versa.
+
+After executing the `SAS.session.updateProfile` command:
+
+1. Select profile to update from the list of profiles
+2. Complete the prompts to update profile
+
+To update the name of a profile, please delete and recreate it.
 
 ### Running SAS Code
 
@@ -223,13 +202,9 @@
 To run a SAS program:
 
 1. Click `Run` (running man icon) in the upper right corner of your SAS program window.
-<<<<<<< HEAD
+
    1.a. If prompted, enter your password (for password authentication).
-=======
-
-   1.a. If prompted, enter your password (for password authentication).
-
->>>>>>> b1c0fdf7
+
 2. The results are displayed in the application.
 3. The SAS output log and error information are displayed in the applicaiton.
 
