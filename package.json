--- conflicted
+++ resolved
@@ -184,22 +184,17 @@
         "category": "SAS"
       },
       {
-<<<<<<< HEAD
-        "command": "SAS.close",
-        "title": "%commands.SAS.close%",
-=======
         "command": "SAS.session.runSelected",
         "title": "%commands.SAS.session.runSelected%",
         "icon": {
           "light": "icons/light/submitSASCode.svg",
           "dark": "icons/dark/submitSASCode.svg"
         },
-        "category": "SAS Session"
+        "category": "SAS"
       },
       {
         "command": "SAS.session.close",
         "title": "%commands.SAS.session.close%",
->>>>>>> b1c0fdf7
         "icon": {
           "light": "icons/light/connectorNodeIndicator.svg",
           "dark": "icons/dark/connectorNodeIndicator.svg"
@@ -256,15 +251,11 @@
       "commandPalette": [
         {
           "when": "editorLangId == sas && !isWeb",
-<<<<<<< HEAD
           "command": "SAS.run"
-=======
-          "command": "SAS.session.run"
         },
         {
           "when": "editorHasSelection && !editorHasMultipleSelections && editorLangId == sas && !isWeb",
-          "command": "SAS.session.runSelected"
->>>>>>> b1c0fdf7
+          "command": "SAS.runSelected"
         }
       ]
     },
