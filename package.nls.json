--- conflicted
+++ resolved
@@ -1,7 +1,6 @@
 {
   "configuration.SAS.title": "SAS",
 
-<<<<<<< HEAD
   "configuration.SAS.oDS.output": "Enable/disable ODS HTML5 output",
   "configuration.SAS.defineConnectionProfiles": "Define the connection profiles to connect to SAS Viya servers. If you define more than one profile, you can switch between them.",
   "configuration.SAS.profiles.activeProfile": "Active SAS Connection Profile",
@@ -12,10 +11,6 @@
   "commands.SAS.switchProfile": "Switch Current Connection Profile",
   "commands.SAS.addProfile": "Add New Connection Profile",
   "commands.SAS.deleteProfile": "Delete Connection Profile",
-  "commands.SAS.updateProfile": "Update Connection Profile"
-=======
-  "commands.SAS.session.run": "Run SAS Code",
+  "commands.SAS.updateProfile": "Update Connection Profile",
   "commands.SAS.session.runSelected": "Run Selected SAS Code",
-  "commands.SAS.session.close": "Close Current Session"
->>>>>>> b1c0fdf7
 }